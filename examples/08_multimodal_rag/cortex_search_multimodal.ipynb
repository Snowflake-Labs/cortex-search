--- conflicted
+++ resolved
@@ -438,23 +438,19 @@
     "name": "cell9"
    },
    "outputs": [],
-<<<<<<< HEAD
-   "source": "CREATE OR REPLACE TABLE CORTEX_SEARCH_DB.PYU.DEMO_SEC_IMAGE_CORPUS AS\nSELECT\n    CONCAT('paged_image/', split_part(metadata$filename, '/', -1)) AS FILE_NAME,\n    REGEXP_SUBSTR(metadata$filename, '_page_(\\d+)\\.', 1, 1, 'e')::INTEGER as PAGE_NUMBER,\n    '@CORTEX_SEARCH_DB.PYU.MULTIMODAL_DEMO_INTERNAL' AS STAGE_PREFIX\nFROM\n    @CORTEX_SEARCH_DB.PYU.MULTIMODAL_DEMO_INTERNAL/paged_image/\nGROUP BY 1, 2, 3\n;\n\nSELECT * FROM CORTEX_SEARCH_DB.PYU.DEMO_SEC_IMAGE_CORPUS LIMIT 5;",
-   "execution_count": null
-=======
    "source": [
     "CREATE OR REPLACE TABLE CORTEX_SEARCH_DB.PYU.DEMO_SEC_IMAGE_CORPUS AS\n",
     "SELECT\n",
     "    CONCAT('paged_image/', split_part(metadata$filename, '/', -1)) AS FILE_NAME,\n",
+    "    REGEXP_SUBSTR(metadata$filename, '_page_(\\d+)\\.', 1, 1, 'e')::INTEGER as PAGE_NUMBER,\n",
     "    '@CORTEX_SEARCH_DB.PYU.MULTIMODAL_DEMO_INTERNAL' AS STAGE_PREFIX\n",
     "FROM\n",
     "    @CORTEX_SEARCH_DB.PYU.MULTIMODAL_DEMO_INTERNAL/paged_image/\n",
-    "GROUP BY FILE_NAME, STAGE_PREFIX\n",
+    "GROUP BY 1, 2, 3\n",
     ";\n",
     "\n",
     "SELECT * FROM CORTEX_SEARCH_DB.PYU.DEMO_SEC_IMAGE_CORPUS LIMIT 5;"
    ]
->>>>>>> 926b9c53
   },
   {
    "cell_type": "code",
@@ -497,23 +493,21 @@
     "name": "cell7"
    },
    "outputs": [],
-<<<<<<< HEAD
-   "source": "CREATE OR REPLACE TABLE CORTEX_SEARCH_DB.PYU.DEMO_SEC_PDF_CORPUS AS\nSELECT\n    CONCAT('paged_pdf/', split_part(metadata$filename, '/', -1)) AS FILE_NAME,\n    REGEXP_SUBSTR(metadata$filename, '_page_(\\d+)\\.', 1, 1, 'e')::INTEGER as PAGE_NUMBER,\n    '@CORTEX_SEARCH_DB.PYU.MULTIMODAL_DEMO_INTERNAL' AS STAGE_PREFIX\nFROM\n    @CORTEX_SEARCH_DB.PYU.MULTIMODAL_DEMO_INTERNAL/paged_pdf/\nGROUP BY 1, 2, 3\n;\n\nCREATE OR REPLACE TABLE CORTEX_SEARCH_DB.PYU.DEMO_SEC_PARSE_DOC AS\n    SELECT\n        FILE_NAME,\n        PAGE_NUMBER,\n        STAGE_PREFIX,\n        PARSE_JSON(TO_VARCHAR(SNOWFLAKE.CORTEX.PARSE_DOCUMENT(\n            '@CORTEX_SEARCH_DB.PYU.MULTIMODAL_DEMO_INTERNAL',\n            FILE_NAME,\n            {'mode': 'LAYOUT'}\n        ))):content AS PARSE_DOC_OUTPUT\n    FROM CORTEX_SEARCH_DB.PYU.DEMO_SEC_PDF_CORPUS\n;\n\nSELECT * FROM CORTEX_SEARCH_DB.PYU.DEMO_SEC_PARSE_DOC LIMIT 5;",
-   "execution_count": null
-=======
    "source": [
     "CREATE OR REPLACE TABLE CORTEX_SEARCH_DB.PYU.DEMO_SEC_PDF_CORPUS AS\n",
     "SELECT\n",
     "    CONCAT('paged_pdf/', split_part(metadata$filename, '/', -1)) AS FILE_NAME,\n",
+    "    REGEXP_SUBSTR(metadata$filename, '_page_(\\d+)\\.', 1, 1, 'e')::INTEGER as PAGE_NUMBER,\n",
     "    '@CORTEX_SEARCH_DB.PYU.MULTIMODAL_DEMO_INTERNAL' AS STAGE_PREFIX\n",
     "FROM\n",
     "    @CORTEX_SEARCH_DB.PYU.MULTIMODAL_DEMO_INTERNAL/paged_pdf/\n",
-    "GROUP BY FILE_NAME, STAGE_PREFIX\n",
+    "GROUP BY 1, 2, 3\n",
     ";\n",
     "\n",
     "CREATE OR REPLACE TABLE CORTEX_SEARCH_DB.PYU.DEMO_SEC_PARSE_DOC AS\n",
     "    SELECT\n",
     "        FILE_NAME,\n",
+    "        PAGE_NUMBER,\n",
     "        STAGE_PREFIX,\n",
     "        PARSE_JSON(TO_VARCHAR(SNOWFLAKE.CORTEX.PARSE_DOCUMENT(\n",
     "            '@CORTEX_SEARCH_DB.PYU.MULTIMODAL_DEMO_INTERNAL',\n",
@@ -525,7 +519,6 @@
     "\n",
     "SELECT * FROM CORTEX_SEARCH_DB.PYU.DEMO_SEC_PARSE_DOC LIMIT 5;"
    ]
->>>>>>> 926b9c53
   },
   {
    "cell_type": "markdown",
@@ -550,14 +543,11 @@
     "name": "cell10"
    },
    "outputs": [],
-<<<<<<< HEAD
-   "source": "CREATE OR REPLACE TABLE CORTEX_SEARCH_DB.PYU.DEMO_SEC_JOINED_DATA AS\nSELECT\n    v.FILE_NAME AS IMAGE_FILEPATH,\n    v.PAGE_NUMBER AS PAGE_NUMBER,\n    v.IMAGE_VECTOR AS VECTOR_MAIN,\n    p.PARSE_DOC_OUTPUT AS TEXT\nFROM\n    CORTEX_SEARCH_DB.PYU.DEMO_SEC_VM3_VECTORS v\nJOIN\n    CORTEX_SEARCH_DB.PYU.DEMO_SEC_PARSE_DOC p\nON\n    REGEXP_SUBSTR(v.FILE_NAME, 'paged_image/(.*)\\\\.png$', 1, 1, 'e', 1) = REGEXP_SUBSTR(p.FILE_NAME, 'paged_pdf/(.*)\\\\.pdf$', 1, 1, 'e', 1);\n\n\nCREATE OR REPLACE CORTEX SEARCH SERVICE CORTEX_SEARCH_DB.PYU.DEMO_SEC_CORTEX_SEARCH_SERVICE\n  TEXT INDEXES TEXT\n  VECTOR INDEXES VECTOR_MAIN\n  WAREHOUSE='SEARCH_L'\n  TARGET_LAG='1 day'\nAS (\n    SELECT \n        TO_VARCHAR(TEXT) AS TEXT,\n        PAGE_NUMBER,\n        VECTOR_MAIN,\n        IMAGE_FILEPATH\n    FROM CORTEX_SEARCH_DB.PYU.DEMO_SEC_JOINED_DATA\n);",
-   "execution_count": null
-=======
    "source": [
     "CREATE OR REPLACE TABLE CORTEX_SEARCH_DB.PYU.DEMO_SEC_JOINED_DATA AS\n",
     "SELECT\n",
-    "    REGEXP_SUBSTR(v.FILE_NAME, 'paged_image/(.*)\\\\.png$', 1, 1, 'e', 1) AS INCLUDE_PAGE_ID,\n",
+    "    v.FILE_NAME,\n",
+    "    v.PAGE_NUMBER,\n",
     "    v.IMAGE_VECTOR AS VECTOR_MAIN,\n",
     "    p.PARSE_DOC_OUTPUT AS TEXT\n",
     "FROM\n",
@@ -576,12 +566,12 @@
     "AS (\n",
     "    SELECT \n",
     "        TO_VARCHAR(TEXT) AS TEXT, \n",
-    "        INCLUDE_PAGE_ID, \n",
+    "        PAGE_NUMBER, \n",
     "        VECTOR_MAIN\n",
+    "        IMAGE_FILEPATH\n",
     "    FROM CORTEX_SEARCH_DB.PYU.DEMO_SEC_JOINED_DATA\n",
     ");"
    ]
->>>>>>> 926b9c53
   },
   {
    "cell_type": "markdown",
@@ -624,10 +614,6 @@
     "name": "cell11"
    },
    "outputs": [],
-<<<<<<< HEAD
-   "source": "from snowflake.core import Root\n\n\nroot = Root(session)\n# fetch service\nmy_service = (root\n  .databases[\"CORTEX_SEARCH_DB\"]\n  .schemas[\"PYU\"]\n  .cortex_search_services[\"DEMO_SEC_CORTEX_SEARCH_SERVICE\"]\n)\n\n# query service\nresp = my_service.search(\n  query=demo_query_text,\n  columns=[\"TEXT\", \"PAGE_NUMBER\", \"IMAGE_FILEPATH\"],\n  limit=5,\n  experimental={'queryEmbedding': query_vector}\n)\n\nfor i in range(5):\n    print(f\"rank {i + 1}: {resp.to_dict()['results'][i]['PAGE_NUMBER']}\")\n\ntop_page_id = resp.to_dict()['results'][0]['PAGE_NUMBER']\n\ntop_page_path = resp.to_dict()['results'][0]['IMAGE_FILEPATH']",
-   "execution_count": null
-=======
    "source": [
     "from snowflake.core import Root\n",
     "\n",
@@ -643,17 +629,18 @@
     "# query service\n",
     "resp = my_service.search(\n",
     "  query=demo_query_text,\n",
-    "  columns=[\"TEXT\", \"INCLUDE_PAGE_ID\"],\n",
+    "  columns=[\"TEXT\", \"PAGE_NUMBER\", \"IMAGE_FILEPATH\"],\n",
     "  limit=5,\n",
     "  experimental={'queryEmbedding': query_vector}\n",
     ")\n",
     "\n",
     "for i in range(5):\n",
-    "    print(f\"rank {i + 1}: {resp.to_dict()['results'][i]['INCLUDE_PAGE_ID']}\")\n",
-    "\n",
-    "top_page_id = resp.to_dict()['results'][0]['INCLUDE_PAGE_ID']"
-   ]
->>>>>>> 926b9c53
+    "    print(f\"rank {i + 1}: {resp.to_dict()['results'][i]['PAGE_NUMBER']}\")\n",
+    "\n",
+    "top_page_id = resp.to_dict()['results'][0]['PAGE_NUMBER']",
+    "\n",
+    "top_page_path = resp.to_dict()['results'][0]['IMAGE_FILEPATH']"
+   ]
   },
   {
    "cell_type": "markdown",
@@ -709,17 +696,13 @@
     "language": "sql",
     "name": "cell3"
    },
-<<<<<<< HEAD
-   "source": "SELECT SNOWFLAKE.CORTEX.COMPLETE('pixtral-large',\n    '@CORTEX_SEARCH_DB.PYU.MULTIMODAL_DEMO_INTERNAL', '{top_page_path}',\n    'Answer the following question by referencing the document image: What was the overall operational cost incurred by Abbott Laboratories in 2023, and how much of this amount was allocated to research and development?');",
+   "source": [
+    "SELECT SNOWFLAKE.CORTEX.COMPLETE('pixtral-large',\n",
+    "    '@CORTEX_SEARCH_DB.PYU.MULTIMODAL_DEMO_INTERNAL', '{top_page_path}',\n",
+    "    'Answer the following question by referencing the document image: What was the overall operational cost incurred by Abbott Laboratories in 2023, and how much of this amount was allocated to research and development?');"
+   ],
    "execution_count": null,
    "outputs": []
-=======
-   "outputs": [],
-   "source": [
-    "SELECT SNOWFLAKE.CORTEX.COMPLETE('pixtral-large',\n",
-    "    '@CORTEX_SEARCH_DB.PYU.MULTIMODAL_DEMO_INTERNAL', 'paged_image/abbott-laboratories-10-q-2024-10-31_page_4.png',\n",
-    "    'Answer the following question by referencing the document image: What was the overall operational cost incurred by Abbott Laboratories in 2023, and how much of this amount was allocated to research and development?');"
-   ]
   }
  ],
  "metadata": {
@@ -747,7 +730,6 @@
    "lastEditTime": 1743811030949,
    "notebookId": "xw7ke2yiifgrxgxsyy2f",
    "sessionId": "e3312463-a075-4b08-a68c-4eb1627ec394"
->>>>>>> 926b9c53
   }
  },
  "nbformat": 4,
